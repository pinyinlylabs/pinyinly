--- conflicted
+++ resolved
@@ -1,12 +1,5 @@
 import { IS_CI } from "#util/env.js";
-<<<<<<< HEAD
-import { createSpeechFileTests } from "@pinyinly/expo-audio-sprites/testing";
-=======
-import { analyzeAudioFile } from "@pinyinly/audio-sprites/server";
-import { glob } from "@pinyinly/lib/fs";
-import chalk from "chalk";
-import { execSync } from "node:child_process";
->>>>>>> 4cc1c34b
+import { createSpeechFileTests } from "@pinyinly/audio-sprites/testing";
 import path from "node:path";
 import { describe } from "vitest";
 import { projectRoot } from "../helpers.ts";
