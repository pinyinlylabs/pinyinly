--- conflicted
+++ resolved
@@ -1,16 +1,12 @@
 import { FlatCompat } from "@eslint/eslintrc";
 import inngestPlugin from "@inngest/eslint-plugin";
-<<<<<<< HEAD
-import { config, configs, plugins } from "@pinyinly/eslint-rules";
-import { mdxRecommended } from "@pinyinly/mdx/eslint";
-=======
 import {
   configs,
   defineConfig,
   includeIgnoreFile,
   plugins,
 } from "@pinyinly/eslint-rules";
->>>>>>> 23ebbc3c
+import { mdxRecommended } from "@pinyinly/mdx/eslint";
 import queryPlugin from "@tanstack/eslint-plugin-query";
 import drizzlePlugin from "eslint-plugin-drizzle";
 import { builtinModules } from "node:module";
@@ -34,22 +30,15 @@
 // Based on https://github.com/typescript-eslint/typescript-eslint/blob/41323746de299e6d62b4d6122975301677d7c8e0/eslint.config.mjs
 export default defineConfig(
   gitignoreConfig,
+  mdxRecommended,
 
   pluginsConfig,
 
   // extends ...
-<<<<<<< HEAD
-  ...configs.recommended,
-  ...configs.esm,
-  ...configs.react,
-  ...configs.tailwind,
-  ...mdxRecommended,
-=======
   configs.recommended,
   configs.esm,
   configs.react,
   configs.tailwind,
->>>>>>> 23ebbc3c
 
   queryPlugin.configs[`flat/recommended`],
   compat.config(drizzlePlugin.configs.recommended),
