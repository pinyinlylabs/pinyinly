import stylisticPlugin from "@stylistic/eslint-plugin";
import type { ESLint } from "eslint";
import betterTailwindcssPlugin from "eslint-plugin-better-tailwindcss";
import { getDefaultAttributes } from "eslint-plugin-better-tailwindcss/api/defaults";
import importPlugin from "eslint-plugin-import";
import reactPlugin from "eslint-plugin-react";
import reactCompilerPlugin from "eslint-plugin-react-compiler";
import reactHooksPlugin from "eslint-plugin-react-hooks";
import tailwindPlugin from "eslint-plugin-tailwindcss";
import unicorn from "eslint-plugin-unicorn";
import type { defineConfig } from "eslint/config";
import tseslint from "typescript-eslint";
import { globTemplate as globTemplateRule } from "./glob-template.js";
import { importNames as importNamesRule } from "./import-names.js";
import { importPathRewrite as importPathRewriteRule } from "./import-path-rewrite.js";
import { nameof as nameofRule } from "./nameof.js";
import { noRestrictedCssClasses as noRestrictedCssClassesRule } from "./no-restricted-css-classes.js";

<<<<<<< HEAD
export type { InfiniteDepthConfigWithExtends } from "typescript-eslint";

export const config = tseslint.config;
=======
export { includeIgnoreFile } from "@eslint/compat";
>>>>>>> 23ebbc3c

export const plugin: ESLint.Plugin = {
  rules: {
    [`import-names`]: importNamesRule,
    [`import-path-rewrite`]: importPathRewriteRule,
    [`nameof`]: nameofRule,
    [`no-restricted-css-classes`]: noRestrictedCssClassesRule,
    [`glob-template`]: globTemplateRule,
  },
};

export type ConfigWithExtendsArray = Parameters<typeof defineConfig>;

// Strip out the plugin to avoid double declaring it.
const { plugins: _, ...unicornRecommendedConfig } = unicorn.configs.recommended;

const recommended: ConfigWithExtendsArray = [
  // All files that should use TypeScript rules.
  {
    files: [`**/*.{cjs,js,mjs,ts,tsx}`],
    languageOptions: {
      parserOptions: {
        projectService: true,
      },
    },
    linterOptions: {
      reportUnusedDisableDirectives: `error`,
    },
    settings: {
      react: {
        version: `detect`,
      },
    },
  },

  ...tseslint.configs.strictTypeChecked,
  ...tseslint.configs.stylisticTypeChecked,
  unicornRecommendedConfig,

  // Global
  {
    files: [`**/*.{cjs,js,mjs,ts,tsx}`],

    rules: {
      //
      // eslint-base
      //

      curly: [`error`, `all`],
      "logical-assignment-operators": `error`,
      "no-console": [`error`, { allow: [`warn`, `error`] }],
      "no-debugger": `error`,
      "no-else-return": `error`,
      "no-empty-function": `off`, // handled by @typescript-eslint/no-empty-function
      "no-fallthrough": [
        `error`,
        { commentPattern: `.*intentional fallthrough.*` },
      ],
      "no-process-exit": `error`,
      "no-useless-rename": `error`,
      "object-shorthand": `error`,
      "one-var": [`error`, `never`],

      //
      // @pinyinly
      //

      "@pinyinly/import-names": [
        `error`,
        {
          defaultImports: {
            "node:path": `path`,
            "react-native-reanimated": `Reanimated`,
          },
          namedImports: {
            "posthog-react-native": {
              PostHogProvider: `RnPostHogProvider`,
              usePostHog: `rnUsePostHog`,
            },
            "posthog-js/react": {
              PostHogProvider: `WebPostHogProvider`,
              usePostHog: `webUsePostHog`,
            },
            "react-native": {
              Animated: `RnAnimated`,
              Easing: `RnEasing`,
            },
          },
        },
      ],
      "@pinyinly/nameof": `error`,
      "@pinyinly/glob-template": `error`,

      //
      // eslint-plugin-import
      //

      // enforces consistent type specifier style for named imports
      "import/consistent-type-specifier-style": `error`,
      // disallow non-import statements appearing before import statements
      "import/first": `error`,
      // Require a newline after the last import/require in a group
      "import/newline-after-import": `error`,
      // Forbid import of modules using absolute paths
      "import/no-absolute-path": `error`,
      // disallow AMD require/define
      "import/no-amd": `error`,
      // forbid default exports - we want to standardize on named exports so that imported names are consistent
      "import/no-default-export": `error`,
      // disallow imports from duplicate paths
      "import/no-duplicates": `error`,
      // Forbid the use of extraneous packages
      "import/no-extraneous-dependencies": [
        `error`,
        {
          devDependencies: true,
          peerDependencies: true,
          optionalDependencies: false,
        },
      ],
      // Forbid mutable exports
      "import/no-mutable-exports": `error`,
      // Prevent importing the default as if it were named
      "import/no-named-default": `error`,
      // Prohibit named exports
      "import/no-named-export": `off`, // we want everything to be a named export
      // Forbid a module from importing itself
      "import/no-self-import": `error`,
      // Require modules with a single export to use a default export
      "import/prefer-default-export": `off`, // we want everything to be named

      //
      // @stylistic
      //

      "@stylistic/quotes": [`error`, `backtick`],

      //
      // unicorn
      //

      "unicorn/no-null": `off`, // null used extensively
      "unicorn/number-literal-case": `off`, // overwritten by prettier
      "unicorn/numeric-separators-style": [
        `error`,
        {
          onlyIfContainsSeparator: true,
          number: { onlyIfContainsSeparator: false },
        },
      ],
      "unicorn/prefer-module": `off`, // still need to use require(…) with metro
      "unicorn/prevent-abbreviations": `off`, // abbreviations are fine
      "unicorn/no-nested-ternary": `off`, // nested ternaries are not so bad
      "unicorn/filename-case": `off`, // using camelCase for filenames

      //
      // @typescript-eslint
      //

      // Messes up things where the difference between a type and interface is significant.
      "@typescript-eslint/consistent-type-definitions": `off`,
      "@typescript-eslint/consistent-type-imports": `error`,
      "@typescript-eslint/no-var-requires": `off`,
      "@typescript-eslint/no-restricted-imports": [
        `error`,
        {
          paths: [
            {
              name: `react-native`,
              importNames: [`SafeAreaView`],
              message: `Please use \`useSafeAreaInsets\` from \`react-native-safe-area-context\` instead.`,
            },
            {
              name: `react`,
              importNames: [`forwardRef`, `memo`, `useContext`],
              message: `Migrate to React 19 patterns.`,
            },
            {
              name: `vitest`,
              importNames: [`it`],
              message: `Use \`test(…)\` instead of \`it(…)\` for consistency.`,
            },
            {
              name: `hanzi`,
              message: `Please use @/dictionary/hanzi instead.`,
            },
            {
              name: `nanoid`,
              message: `Please use @/util/nanoid instead.`,
            },
            {
              name: `date-fns`,
              message: `Please use date-fns/* instead for smaller bundle size.`,
              allowTypeImports: true,
            },
            {
              name: `lodash`,
              message: `Please use lodash/* instead for smaller bundle size.`,
            },
            {
              name: `node:assert`,
              message: `Please use vitest instead.`,
            },
            {
              name: `node:assert/strict`,
              message: `Please use vitest instead.`,
            },
            {
              name: `node:test`,
              message: `Please use vitest instead.`,
            },
            {
              name: `zod`,
              message: `Please use zod/v4 instead.`,
            },
            {
              name: `glob`,
              message: `Please use glob from @pinyinly/lib/fs instead.`,
            },
            {
              name: `node:fs/promises`,
              message: `Please use @pinyinly/lib/fs instead.`,
            },
            {
              name: `node:fs`,
              message: `Please use @pinyinly/lib/fs instead.`,
            },
            {
              name: `@bacons/mdx`,
              message: `Please use @/client/mdx instead.`,
            },
          ],
        },
      ],
      "@typescript-eslint/no-import-type-side-effects": `error`,
      "@typescript-eslint/no-unnecessary-condition": `error`,
      // Expo/metro stuff still uses require().
      "@typescript-eslint/no-require-imports": `off`,
      // A bit buggy when vars are only used as types, sticking with
      // noUnusedLocals and noUnusedParameters.
      "@typescript-eslint/no-unused-vars": `off`,

      "@typescript-eslint/no-unnecessary-type-assertion": `error`,
      "@typescript-eslint/no-unnecessary-type-constraint": `error`,
      // Often only having one usage of a type parameter is fine because it's
      // the only way to use "_ extends _".
      "@typescript-eslint/no-unnecessary-type-parameters": `off`,
      // It's broken when using generic inferred return types. Too much noise
      // means it's often turned off even when it perhaps shouldn't be, so it's
      // better to just disable it completely.
      "@typescript-eslint/no-unsafe-return": `off`,
      "@typescript-eslint/restrict-template-expressions": [
        `error`,
        {
          allowAny: false,
          allowArray: false,
          allowBoolean: true,
          allowNever: false,
          allowNullish: false,
          allowNumber: true,
          allowRegExp: false,
        },
      ],
      "@typescript-eslint/switch-exhaustiveness-check": [
        `error`,
        { requireDefaultForNonUnion: true },
      ],
      "@typescript-eslint/strict-boolean-expressions": `error`,
      // It's easier to use the debugger for async code when all promises are
      // awaited so that the function call stack is preserved.
      "@typescript-eslint/return-await": [`error`, `always`],
    },
  },

  // config files
  {
    files: [`*.config.*`],
    rules: {
      "import/no-default-export": `off`,
    },
  },

  // bin scripts
  {
    files: [`bin/**/*.{ts,tsx}`],
    rules: {
      "no-console": `off`,
    },
  },

  // test files
  {
    files: [`test/**/*.{ts,tsx}`],
    ignores: [`**/lint.test-d.ts`],
    rules: {
      "@typescript-eslint/no-non-null-assertion": `off`,
      "@typescript-eslint/restrict-template-expressions": `off`,
      "@typescript-eslint/require-await": `off`, // this is annoying when you want a little function to return a promise
      "@typescript-eslint/return-await": `off`, // this is annoying when you want a little function to return a promise
      // It's useful to use inline type annotations for mocking.
      "@typescript-eslint/consistent-type-imports": [
        `error`,
        { disallowTypeAnnotations: false },
      ],
      "unicorn/consistent-function-scoping": `off`, // it's useful to write functions in the scope of a test
      "unicorn/no-useless-undefined": `off`, // writing undefined can be useful when writing mocks
    },
  },

  // TypeScript declaration files
  {
    files: [`**/*.d.ts`],
    rules: {
      // See https://github.com/typescript-eslint/typescript-eslint/issues/7941
      "no-var": `off`,
      // `any` is useful in declaration files, so allow it.
      "@typescript-eslint/no-explicit-any": `off`,
      // Conflicts when augmenting an interface by adding ` extends …` but
      // leaving the body empty.
      "@typescript-eslint/no-empty-object-type": `off`,
      // Interface merging works with interface declarations, not `Record<…>`.
      "@typescript-eslint/consistent-indexed-object-style": `off`,
      // When defining modules in a declaration file, some will make default
      // exports.
      "import/no-default-export": `off`,
      // Allow `export {}` to turn .d.ts files into modules, and make `declare
      // global { … }` work as intended.
      "unicorn/require-module-specifiers": `off`,
    },
  },
];

const esm: ConfigWithExtendsArray = [
  // Ban CommonJS globals in ESM files, use import.meta.* instead
  {
    files: [`**/*.{js,mjs,ts,tsx}`],
    rules: {
      "no-restricted-globals": [`error`, `__dirname`, `__filename`],
    },
  },
];

const react: ConfigWithExtendsArray = [
  {
    files: [`**/*.{ts,tsx}`],
    rules: reactPlugin.configs.recommended.rules,
  },

  {
    files: [`**/*.{ts,tsx}`],
    rules: {
      //
      // react
      //

      "react/prop-types": `off`, // we use TypeScript for type checking
      "react/no-children-prop": [`error`, { allowFunctions: true }],

      //
      // react-compiler
      //

      "react-compiler/react-compiler": `error`,

      "@pinyinly/no-restricted-css-classes": [
        `error`,
        {
          classes: [
            { name: `flex-col`, message: `flex-col is already the default` },
          ],
        },
      ],
    },
  },

  {
    // Strip out `plugins` to avoid declaring it.
    files: [`**/*.{ts,tsx}`],
    name: reactHooksPlugin.configs[`recommended-latest`].name,
    rules: reactHooksPlugin.configs[`recommended-latest`].rules,
  },
];

const tailwind: ConfigWithExtendsArray = [
  {
    files: [`**/*.{ts,tsx}`],

    rules: {
      //
      // tailwindcss
      //

      "tailwind/classnames-order": `error`,
      "tailwind/enforces-negative-arbitrary-values": `error`,
      "tailwind/enforces-shorthand": `error`,
      "tailwind/migration-from-tailwind-2": `error`,
      "tailwind/no-contradicting-classname": `error`,
      "tailwind/no-custom-classname": `error`,
      "tailwind/no-unnecessary-arbitrary-value": `error`,

      //
      // better-tailwindcss
      //

      "better-tailwindcss/multiline": [
        `error`,
        {
          printWidth: 100,
          group: `emptyLine`,
        },
      ],
      "better-tailwindcss/no-unnecessary-whitespace": `error`,
    },

    settings: {
      "better-tailwindcss": {
        // Tailwind 3 config
        tailwindConfig: `tailwind.config.js`,
        attributes: [
          ...getDefaultAttributes(),
          // support <ScrollView> attributes e.g. contentContainerClassName
          `.*ClassName`,
        ],
      },
    },
  },
];

interface Configs {
  esm: ConfigWithExtendsArray;
  react: ConfigWithExtendsArray;
  recommended: ConfigWithExtendsArray;
  tailwind: ConfigWithExtendsArray;
}

export const configs: Configs = {
  esm,
  react,
  recommended,
  tailwind,
};

export const plugins = {
  [`@pinyinly`]: plugin,
  [`@stylistic`]: stylisticPlugin as ESLint.Plugin,
  [`@typescript-eslint`]: tseslint.plugin as ESLint.Plugin,
  [`better-tailwindcss`]: betterTailwindcssPlugin as ESLint.Plugin,
  [`import`]: importPlugin as ESLint.Plugin,
  [`react-compiler`]: reactCompilerPlugin as ESLint.Plugin,
  [`react-hooks`]: reactHooksPlugin as ESLint.Plugin,
  [`react`]: reactPlugin as ESLint.Plugin,
  [`tailwind`]: tailwindPlugin as ESLint.Plugin,
  [`unicorn`]: unicorn,
};

export { defineConfig } from "eslint/config";

export { default as tseslint } from "typescript-eslint";<|MERGE_RESOLUTION|>--- conflicted
+++ resolved
@@ -16,13 +16,7 @@
 import { nameof as nameofRule } from "./nameof.js";
 import { noRestrictedCssClasses as noRestrictedCssClassesRule } from "./no-restricted-css-classes.js";
 
-<<<<<<< HEAD
-export type { InfiniteDepthConfigWithExtends } from "typescript-eslint";
-
-export const config = tseslint.config;
-=======
 export { includeIgnoreFile } from "@eslint/compat";
->>>>>>> 23ebbc3c
 
 export const plugin: ESLint.Plugin = {
   rules: {
