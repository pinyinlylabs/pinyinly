--- conflicted
+++ resolved
@@ -20,29 +20,7 @@
 
 ## CRITICAL: pre-commit checks
 
-<<<<<<< HEAD
-- **Typechecking:** `moon run <project>:typecheck`
-- **Testing:** `moon run <project>:test [-- <args>]` (uses Vitest)
-- **Linting:** `moon run <project>:lint [-- <args>]`
-- **Prettier:** `moon run <project>:prettier`
-- **Build Bill of Materials:** `moon run app:buildBillOfMaterials`
-- **Emails Dev:** `moon run dev` in `projects/emails/` (see README)
-- **No need to cd:** All moon commands can be run from any directory.
-
-## Critical: Code Formatting Before Commits
-
-**ALWAYS run `moon run :prettier` before committing any changes.** This is especially important
-when:
-
-- Editing or creating MDX files (wiki content)
-- Making any changes to Markdown files
-- Modifying any source code files
-
-**Failure to run prettier will cause CI build failures.** The command `moon run :prettier` formats
-all files across all projects globally.
-=======
 Before committing code, always manually run `moon ci`. Only open a PR after this passes.
->>>>>>> 8f94c018
 
 ## Project-Specific Patterns & Conventions
 
