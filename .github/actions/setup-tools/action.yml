--- conflicted
+++ resolved
@@ -19,14 +19,10 @@
     - name: Yarn install
       run: yarn install
       env:
-<<<<<<< HEAD
-        # Run hardened mode only if the PR head repo is a fork
-=======
         # Using a local cache and Github caching saves ~10s
         YARN_CACHE_FOLDER: .yarn/cache
         YARN_ENABLE_GLOBAL_CACHE: "0"
         # Run hardened mode only if the PR head repo is a fork, saves ~10s
->>>>>>> 58a01e77
         YARN_ENABLE_HARDENED_MODE: ${{ github.event.pull_request.head.repo.fork && '1' || '0' }}
       shell: bash
 
